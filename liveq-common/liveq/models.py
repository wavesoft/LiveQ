--- conflicted
+++ resolved
@@ -151,12 +151,7 @@
 	#: The parameters the user can send
 	tunableParameters = TextField()
 	#: The observed histograms
-<<<<<<< HEAD
-	histograms = CharField(max_length=2048)
-
-=======
 	histograms = TextField()
->>>>>>> 6eb354da
 	#: The type of the histograms
 	histogramType = CharField(max_length=12, default="FLAT")
 
